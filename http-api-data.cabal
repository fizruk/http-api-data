name:            http-api-data
version:         0.3.8.1
license:         BSD3
license-file:    LICENSE
author:          Nickolay Kudasov <nickolay.kudasov@gmail.com>
maintainer:      Nickolay Kudasov <nickolay.kudasov@gmail.com>
synopsis:        Converting to/from HTTP API data like URL pieces, headers and query parameters.
description:
  This package defines typeclasses used for converting Haskell data types to and from HTTP API data.
  .
  Please see README.md
homepage:        http://github.com/fizruk/http-api-data
category:        Web
stability:       unstable
cabal-version:   >= 1.10
build-type:      Custom
extra-source-files:
  include/overlapping-compat.h
  test/*.hs
  CHANGELOG.md
  README.md
tested-with:
  GHC==7.8.4,
  GHC==7.10.3,
  GHC==8.0.2,
  GHC==8.2.2,
  GHC==8.4.3

custom-setup
  setup-depends:
    base,
    Cabal,
    cabal-doctest >=1.0.6 && <1.1

flag use-text-show
  description: Use text-show library for efficient ToHttpApiData implementations.
  default: False
  manual: True

library
    hs-source-dirs: src/
    include-dirs:   include/
    build-depends:   base                  >= 4.7      && < 4.12
                   , attoparsec            >= 0.13.0.1 && < 0.14
                   , attoparsec-iso8601    >= 1.0.0.0  && < 1.1
                   , bytestring            >= 0.10.4.0 && < 0.11
                   , containers            >= 0.5.5.1  && < 0.6
                   , hashable              >= 1.1.2.4  && < 1.3
                   , http-types            >= 0.8.6    && < 0.13
                   , text                  >= 1.1.1.3  && < 1.3
                   , time                  >= 1.4.2    && < 1.9
                   , time-locale-compat    >= 0.1.1.0  && < 0.2
                   , unordered-containers  >= 0.2.6.0  && < 0.3
<<<<<<< HEAD
                   , uuid-types            >= 1.0.2    && <1.1
=======
                   , uri-bytestring        >= 0.1.7    && < 0.4
                   , uuid-types            >= 1.0.2    && < 1.1
                   , cookie                >= 0.4      && < 0.45
>>>>>>> 480bc45a
    if !impl(ghc >= 8.0)
      build-depends: semigroups            >= 0.16     && < 0.19
    if flag(use-text-show)
      cpp-options: -DUSE_TEXT_SHOW
      build-depends: text-show        >= 2
    exposed-modules:
      Web.HttpApiData
      Web.FormUrlEncoded
      Web.Internal.FormUrlEncoded
      Web.Internal.HttpApiData
    ghc-options:     -Wall
    default-language: Haskell2010

test-suite spec
    type:          exitcode-stdio-1.0
    main-is:       Spec.hs
    other-modules:
      Web.Internal.FormUrlEncodedSpec
      Web.Internal.HttpApiDataSpec
      Web.Internal.TestInstances
    hs-source-dirs: test
    ghc-options:   -Wall
    default-language: Haskell2010
    build-tool-depends: hspec-discover:hspec-discover >= 2.4.7 && <2.5
    build-depends:   HUnit
                   , hspec >= 2.4.7
                   , base
                   , bytestring
                   , QuickCheck >=2.9
                   , quickcheck-instances >= 0.3.12
                   , unordered-containers
                   , http-api-data
                   , text
                   , time
                   , bytestring
                   , uuid-types

test-suite doctests
  ghc-options:      -Wall
  build-depends:
    base,
    directory >= 1.0,
    doctest >= 0.11 && <0.17,
    filepath
  default-language: Haskell2010
  hs-source-dirs:   test
  main-is:          doctests.hs
  type:             exitcode-stdio-1.0

source-repository head
  type:     git
  location: https://github.com/fizruk/http-api-data<|MERGE_RESOLUTION|>--- conflicted
+++ resolved
@@ -51,13 +51,9 @@
                    , time                  >= 1.4.2    && < 1.9
                    , time-locale-compat    >= 0.1.1.0  && < 0.2
                    , unordered-containers  >= 0.2.6.0  && < 0.3
-<<<<<<< HEAD
-                   , uuid-types            >= 1.0.2    && <1.1
-=======
                    , uri-bytestring        >= 0.1.7    && < 0.4
                    , uuid-types            >= 1.0.2    && < 1.1
                    , cookie                >= 0.4      && < 0.45
->>>>>>> 480bc45a
     if !impl(ghc >= 8.0)
       build-depends: semigroups            >= 0.16     && < 0.19
     if flag(use-text-show)
