{-# Language ScopedTypeVariables #-}
{-# OPTIONS_GHC -fno-warn-orphans #-}
module Main where

import Test.Hspec
import Test.Hspec.QuickCheck(prop)
import Test.QuickCheck

import Web.PathPieces
import qualified Data.Text as T
import Data.Maybe (fromJust)

-- import FileLocation (debug)

instance Arbitrary T.Text where
  arbitrary = fmap T.pack arbitrary


main :: IO ()
main = hspec spec

spec :: Spec
spec = do
  describe "PathPiece" $ do
    prop "toPathPiece <=> fromPathPiece String" $ \(p::String) ->
      case (fromPathPiece . toPathPiece) p of
        Nothing -> null p
        Just pConverted -> p == pConverted

    prop "toPathPiece <=> fromPathPiece Text" $ \(p::T.Text) ->
      case (fromPathPiece . toPathPiece) p of
        Nothing -> T.null p
        Just pConverted -> p == pConverted

    prop "toPathPiece <=> fromPathPiece Int" $ \(p::Int) ->
      case (fromPathPiece . toPathPiece) p of
        Nothing -> False
        Just pConverted -> p == pConverted

    prop "toPathPiece <=> fromPathPiece Bool" $ \(p::Bool) ->
      case (fromPathPiece . toPathPiece) p of
        Nothing -> False
        Just pConverted -> p == pConverted

    prop "toPathPiece <=> fromPathPiece Maybe String" $ \(p::Maybe String) ->
      case (fromPathPiece . toPathPiece) p of
        Nothing -> False
        Just pConverted -> p == pConverted

  describe "PathMultiPiece" $ do
    prop "toPathMultiPiece <=> fromPathMultiPiece String" $ \(p::[String]) ->
      p == (fromJust . fromPathMultiPiece . toPathMultiPiece) p

    prop "toPathMultiPiece <=> fromPathMultiPiece Text" $ \(p::[T.Text]) ->
      p == (fromJust . fromPathMultiPiece . toPathMultiPiece) p


  describe "SinglePiece" $ do
    prop "toPathPiece <=> fromPathPiece String" $ \(p::String) ->
      case (fromPathPiece . toPathPiece) p of
        Nothing -> null p
        Just pConverted -> p == pConverted

    prop "toPathPiece <=> fromPathPiece Text" $ \(p::T.Text) ->
      case (fromPathPiece . toPathPiece) p of
        Nothing -> T.null p
        Just pConverted -> p == pConverted

    prop "toPathPiece <=> fromPathPiece Int" $ \(p::Int) ->
      case (fromPathPiece . toPathPiece) p of
        Nothing -> p < 0
        Just pConverted -> p == pConverted

  describe "MultiPiece" $ do
    prop "toPathMultiPiece <=> fromPathMultiPiece String" $ \(p::[String]) ->
      p == (fromJust . fromPathMultiPiece . toPathMultiPiece) p

<<<<<<< HEAD
    prop "toPathMultiPiece <=> fromPathMultiPiece String" $ \(p::[T.Text]) ->
      p == (fromJust . fromPathMultiPiece . toPathMultiPiece) p

  it "bad ints are rejected" $ fromPathPiece (T.pack "123hello")
    `shouldBe` (Nothing :: Maybe Int)
=======
    prop "toPathMultiPiece <=> fromPathMultiPiece Text" $ \(p::[T.Text]) ->
      p == (fromJust . fromPathMultiPiece . toPathMultiPiece) p
>>>>>>> a0e325c5
<|MERGE_RESOLUTION|>--- conflicted
+++ resolved
@@ -75,13 +75,8 @@
     prop "toPathMultiPiece <=> fromPathMultiPiece String" $ \(p::[String]) ->
       p == (fromJust . fromPathMultiPiece . toPathMultiPiece) p
 
-<<<<<<< HEAD
-    prop "toPathMultiPiece <=> fromPathMultiPiece String" $ \(p::[T.Text]) ->
+    prop "toPathMultiPiece <=> fromPathMultiPiece Text" $ \(p::[T.Text]) ->
       p == (fromJust . fromPathMultiPiece . toPathMultiPiece) p
 
   it "bad ints are rejected" $ fromPathPiece (T.pack "123hello")
-    `shouldBe` (Nothing :: Maybe Int)
-=======
-    prop "toPathMultiPiece <=> fromPathMultiPiece Text" $ \(p::[T.Text]) ->
-      p == (fromJust . fromPathMultiPiece . toPathMultiPiece) p
->>>>>>> a0e325c5
+    `shouldBe` (Nothing :: Maybe Int)